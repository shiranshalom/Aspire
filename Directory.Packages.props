<Project>
  <PropertyGroup>
    <ManagePackageVersionsCentrally>true</ManagePackageVersionsCentrally>
  </PropertyGroup>
  <ItemGroup>
    <!-- Aspire packages -->
    <PackageVersion Include="Aspire.Hosting" Version="$(AspireVersion)" />
    <PackageVersion Include="Aspire.Hosting.AppHost" Version="$(AspireVersion)" />
    <PackageVersion Include="Aspire.Hosting.NodeJS" Version="$(AspireVersion)" />
<<<<<<< HEAD
    <PackageVersion Include="Aspire.Hosting.SqlServer" Version="$(AspireVersion)" />
=======
    <PackageVersion Include="JsonSchema.Net" Version="7.2.3" />
>>>>>>> b6e837e6
    <!-- AspNetCore packages -->
    <PackageVersion Include="AspNetCore.HealthChecks.SqlServer" Version="8.0.2" />
    <PackageVersion Include="Microsoft.AspNetCore.Components.QuickGrid" Version="8.0.8" />
    <PackageVersion Include="Microsoft.AspNetCore.OpenApi" Version="$(AspNetCoreVersion)" />
    <PackageVersion Include="Swashbuckle.AspNetCore" Version="6.6.2" />
    <!-- .NET packages -->
    <PackageVersion Include="Microsoft.Extensions.Http.Resilience" Version="8.7.0" />
    <PackageVersion Include="Microsoft.Extensions.ServiceDiscovery" Version="8.0.2" />
    <PackageVersion Include="Microsoft.Extensions.Hosting" Version="8.0.1" />
    <PackageVersion Include="Microsoft.SourceLink.GitHub" Version="8.0.0" />
    <PackageVersion Include="Microsoft.Extensions.Diagnostics.HealthChecks" Version="8.0.10" />
    <!-- OpenTelemetry packages -->
    <PackageVersion Include="OpenTelemetry.Exporter.OpenTelemetryProtocol" Version="$(OpenTelemetryVersion)" />
    <PackageVersion Include="OpenTelemetry.Extensions.Hosting" Version="$(OpenTelemetryVersion)" />
    <PackageVersion Include="OpenTelemetry.Instrumentation.AspNetCore" Version="$(OpenTelemetryVersion)" />
    <PackageVersion Include="OpenTelemetry.Instrumentation.Http" Version="$(OpenTelemetryVersion)" />
    <PackageVersion Include="OpenTelemetry.Instrumentation.Runtime" Version="$(OpenTelemetryVersion)" />
    <PackageVersion Include="OpenTelemetry.Exporter.InMemory" Version="$(OpenTelemetryVersion)" />
    <!-- Testing packages -->
    <PackageVersion Include="Aspire.Hosting.Testing" Version="$(AspireVersion)" />
    <PackageVersion Include="coverlet.collector" Version="6.0.2" />
    <PackageVersion Include="FluentAssertions" Version="6.12.0" />
    <PackageVersion Include="MartinCostello.Logging.XUnit" Version="0.4.0" />
    <PackageVersion Include="Microsoft.NET.Test.Sdk" Version="17.10.0" />
    <PackageVersion Include="xunit" Version="2.9.1" />
    <PackageVersion Include="xunit.runner.visualstudio" Version="2.8.2" />
    <PackageVersion Include="xunit.extensibility.execution" Version="2.9.1" />
    <!-- External packages -->
    <PackageVersion Include="OllamaSharp" Version="3.0.7" />
    <!-- Build dependencies -->
    <PackageVersion Include="Microsoft.CodeAnalysis.PublicApiAnalyzers" Version="3.3.4" />
  </ItemGroup>
</Project><|MERGE_RESOLUTION|>--- conflicted
+++ resolved
@@ -7,11 +7,8 @@
     <PackageVersion Include="Aspire.Hosting" Version="$(AspireVersion)" />
     <PackageVersion Include="Aspire.Hosting.AppHost" Version="$(AspireVersion)" />
     <PackageVersion Include="Aspire.Hosting.NodeJS" Version="$(AspireVersion)" />
-<<<<<<< HEAD
+    <PackageVersion Include="JsonSchema.Net" Version="7.2.3" />
     <PackageVersion Include="Aspire.Hosting.SqlServer" Version="$(AspireVersion)" />
-=======
-    <PackageVersion Include="JsonSchema.Net" Version="7.2.3" />
->>>>>>> b6e837e6
     <!-- AspNetCore packages -->
     <PackageVersion Include="AspNetCore.HealthChecks.SqlServer" Version="8.0.2" />
     <PackageVersion Include="Microsoft.AspNetCore.Components.QuickGrid" Version="8.0.8" />
