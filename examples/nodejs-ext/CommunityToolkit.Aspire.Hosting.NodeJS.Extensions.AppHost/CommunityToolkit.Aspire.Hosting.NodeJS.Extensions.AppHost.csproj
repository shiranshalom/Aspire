<<<<<<< HEAD
<Project Sdk="Microsoft.NET.Sdk">
  <Sdk Name="Aspire.AppHost.Sdk" Version="$(AspireAppHostSdkVersion)"/>
  
=======
﻿<Project Sdk="Microsoft.NET.Sdk">

>>>>>>> cee51d56
  <PropertyGroup>
    <OutputType>Exe</OutputType>
    <TargetFramework>net8.0</TargetFramework>
    <ImplicitUsings>enable</ImplicitUsings>
    <Nullable>enable</Nullable>
    <IsAspireHost>true</IsAspireHost>
    <UserSecretsId>125d4633-7e41-4639-b0ce-cfc16cd67e39</UserSecretsId>
  </PropertyGroup>

  <ItemGroup>
    <PackageReference Include="Aspire.Hosting.AppHost" />
  </ItemGroup>

  <ItemGroup>
    <ProjectReference Include="..\..\..\src\CommunityToolkit.Aspire.Hosting.NodeJS.Extensions\CommunityToolkit.Aspire.Hosting.NodeJS.Extensions.csproj" IsAspireProjectResource="false" />
  </ItemGroup>

  <Target Name="CleanNodeModules" AfterTargets="Build">
    <Delete Files="../vite-demo/node_modules/**"  Condition="Exists('../vite-demo/node_modules')" />
    <Delete Files="../pnpm-demo/node_modules/**"  Condition="Exists('../pnpm-demo/node_modules')" />
    <Delete Files="../yarn-demo/node_modules/**"  Condition="Exists('../yarn-demo/node_modules')" />
  </Target>

</Project><|MERGE_RESOLUTION|>--- conflicted
+++ resolved
@@ -1,11 +1,6 @@
-<<<<<<< HEAD
 <Project Sdk="Microsoft.NET.Sdk">
   <Sdk Name="Aspire.AppHost.Sdk" Version="$(AspireAppHostSdkVersion)"/>
   
-=======
-﻿<Project Sdk="Microsoft.NET.Sdk">
-
->>>>>>> cee51d56
   <PropertyGroup>
     <OutputType>Exe</OutputType>
     <TargetFramework>net8.0</TargetFramework>
