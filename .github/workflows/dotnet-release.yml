name: .NET release

on:
  push:
    tags:
      - "v*"
    paths:
      - "src/**"
      - "examples/**"
      - "tests/**"

env:
  DEFAULT_DOTNET_VERSION: "8.0.x"

jobs:
  build:
    strategy:
      matrix:
        os: [
            windows-latest,
            ubuntu-latest,
            #, macos-latest
          ]
      fail-fast: false
    runs-on: "${{ matrix.os }}"
    env:
      DOTNET_CONFIGURATION: Release

    steps:
      - uses: actions/checkout@v4
      - name: Setup .NET
        uses: actions/setup-dotnet@v4
        with:
          dotnet-version: |
            ${{ env.DEFAULT_DOTNET_VERSION }}
            9.0.x
      - uses: actions/setup-go@v5
        name: Set up Go
        with:
          go-version: "^1.22.1"
          cache-dependency-path: |
            ./**/go.sum
      - uses: actions/setup-java@v4
        name: Set up Java
        with:
          distribution: "microsoft"
          java-version: "21"
      - uses: actions/setup-node@v4
        name: Set up Node.js
        with:
          node-version: "latest"

      - uses: pnpm/action-setup@v4
        name: Setup pnpm
        with:
          version: 9
          run_install: false

      - uses: denoland/setup-deno@v2
        with:
          deno-version: v2.x

      - uses: actions/cache@v4
        name: Cache NuGet packages
        with:
          path: ~/.nuget/packages
          key: ${{ runner.os }}-nuget-${{ hashFiles('Directory.Packages.props') }}
          restore-keys: |
            ${{ runner.os }}-nuget-
      - uses: actions/cache@v4
        name: Cache Java Docker images
        with:
          path: /var/lib/docker/image
          key: ${{ runner.os }}-docker-${{ hashFiles('examples/java/CommunityToolkit.Aspire.Hosting.Java.Spring.Maven/Dockerfile') }}
          restore-keys: |
            ${{ runner.os }}-docker-

<<<<<<< HEAD
=======
      - name: Get NPM package root
        id: npm-root
        run: "echo path=$(npm root -g) >> $GITHUB_OUTPUT"
        shell: bash

      - uses: actions/cache@v4
        name: Cache global npm packages
        with:
          path: ${{ steps.npm-root.outputs.path }}
          key: ${{ runner.os }}-npm-${{ hashFiles('.github/workflows/dotnet-release.yml') }}
          restore-keys: |
            ${{ runner.os }}-npm-

      - name: Install Aspire workload
        run: dotnet workload update && dotnet workload install aspire
>>>>>>> bd580aeb
      - name: Setup .NET dev certs
        if: ${{ matrix.os == 'ubuntu-latest' }}
        run: |
          dotnet tool update -g linux-dev-certs
          dotnet linux-dev-certs install
      - name: Setup Node projects
        run: |
          npm install -g @azure/static-web-apps-cli
          cd examples/swa/CommunityToolkit.Aspire.StaticWebApps.WebApp
          npm ci

      - name: Restore dependencies
        run: dotnet restore
      - name: Build
        run: dotnet build --no-restore --configuration ${{ env.DOTNET_CONFIGURATION }}
      - name: Test
        run: dotnet test --no-build --configuration ${{ env.DOTNET_CONFIGURATION }} --collect "XPlat Code Coverage" --results-directory test-results --logger trx /p:TrxLogFileNameSuffix=${{ matrix.os }}

      - name: Get git tag
        if: ${{ matrix.os == 'ubuntu-latest' }}
        id: git_tag
        run: "echo tag=${GITHUB_REF#refs/tags/v} >> $GITHUB_OUTPUT"

      - name: Publish NuGet package
        if: ${{ matrix.os == 'ubuntu-latest' }}
        run: dotnet pack --no-build -c ${{ env.DOTNET_CONFIGURATION }} -o ./nuget -p:PackageVersion=${{ steps.git_tag.outputs.tag }} /p:ReleaseBuild=true

      - name: Publish NuGet packages as artifacts
        uses: actions/upload-artifact@v4
        if: ${{ matrix.os == 'ubuntu-latest' }}
        with:
          name: nuget-packages
          path: ./nuget

      - name: Upload Package List
        uses: actions/upload-artifact@v4
        if: ${{ matrix.os == 'ubuntu-latest' }}
        with:
          name: nuget-list
          if-no-files-found: error
          path: |
            ${{ github.workspace }}/.github/workflows/SignClientFileList.txt

      - name: Upload test results
        uses: actions/upload-artifact@v4
        if: always()
        with:
          name: test-results-${{ matrix.os }}
          path: |
            ${{ github.workspace }}/test-results/**

  test-reporting:
    permissions:
      contents: read
      actions: read
      checks: write
    runs-on: ubuntu-latest
    needs: build
    if: ${{ always() }}
    steps:
      - uses: actions/checkout@v4
      - uses: actions/download-artifact@v4
        with:
          merge-multiple: true

      - name: Test Report
        uses: dorny/test-reporter@v1
        if: success() || failure()
        with:
          name: ".NET Tests"
          path: "*.trx"
          reporter: dotnet-trx

  sign:
    needs: build
    runs-on: windows-latest
    permissions:
      id-token: write # Required for requesting the JWT

    steps:
      - name: Install .NET SDK v${{ env.DEFAULT_DOTNET_VERSION }}
        uses: actions/setup-dotnet@v4
        with:
          dotnet-version: ${{ env.DEFAULT_DOTNET_VERSION }}

      - name: Download Package List
        uses: actions/download-artifact@v4
        with:
          name: nuget-packages
          path: ${{ github.workspace }}/packages

      - name: Download NuGet package list
        uses: actions/download-artifact@v4
        with:
          name: nuget-list
          path: ${{ github.workspace }}

      - name: Install Signing Tool
        run: dotnet tool install --tool-path ./tools sign --version 0.9.1-beta.23356.1

      - name: Sign Packages
        run: >
          ./tools/sign code azure-key-vault
          **/*.nupkg
          --base-directory "${{ github.workspace }}/packages"
          --file-list "${{ github.workspace }}/SignClientFileList.txt"
          --timestamp-url "http://timestamp.digicert.com"
          --publisher-name ".NET Foundation"
          --description ".NET Aspire Community Toolkit"
          --description-url "https://github.com/CommunityToolkit/Aspire"
          --azure-key-vault-url "${{ secrets.SIGN_KEY_VAULT_URL }}"
          --azure-key-vault-client-id ${{ secrets.SIGN_CLIENT_ID }}
          --azure-key-vault-client-secret "${{ secrets.SIGN_CLIENT_SECRET }}"
          --azure-key-vault-tenant-id ${{ secrets.SIGN_TENANT_ID }}
          --azure-key-vault-certificate "${{ secrets.SIGN_CERTIFICATE }}"
          --verbosity Information

      - name: Upload Signed Packages as Artifacts (for release)
        uses: actions/upload-artifact@v4
        with:
          name: signed-nuget-packages
          if-no-files-found: error
          path: |
            ${{ github.workspace }}/packages/**/*.nupkg

  release:
    needs: sign
    runs-on: ubuntu-latest
    environment:
      name: release
    steps:
      - name: Download package
        uses: actions/download-artifact@v4
        with:
          name: signed-nuget-packages

      - name: Release
        uses: softprops/action-gh-release@v2
        with:
          files: |
            ./*.nupkg

  publish-nuget:
    needs: sign
    runs-on: ubuntu-latest
    environment:
      name: nuget-stable
    steps:
      - name: Download package
        uses: actions/download-artifact@v4
        with:
          name: signed-nuget-packages

      - name: Publish to NuGet
        run: dotnet nuget push ./*.nupkg --source "https://api.nuget.org/v3/index.json" --api-key ${{ secrets.NUGET_PACKAGE_PUSH_TOKEN }}
<|MERGE_RESOLUTION|>--- conflicted
+++ resolved
@@ -75,8 +75,6 @@
           restore-keys: |
             ${{ runner.os }}-docker-
 
-<<<<<<< HEAD
-=======
       - name: Get NPM package root
         id: npm-root
         run: "echo path=$(npm root -g) >> $GITHUB_OUTPUT"
@@ -90,9 +88,6 @@
           restore-keys: |
             ${{ runner.os }}-npm-
 
-      - name: Install Aspire workload
-        run: dotnet workload update && dotnet workload install aspire
->>>>>>> bd580aeb
       - name: Setup .NET dev certs
         if: ${{ matrix.os == 'ubuntu-latest' }}
         run: |
