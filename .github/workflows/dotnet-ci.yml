--- conflicted
+++ resolved
@@ -14,7 +14,7 @@
   build:
     strategy:
       matrix:
-        os: [windows-latest,ubuntu-latest]
+        os: [windows-latest, ubuntu-latest]
       fail-fast: false
     runs-on: "${{ matrix.os }}"
     env:
@@ -65,11 +65,6 @@
           restore-keys: |
             ${{ runner.os }}-docker-
 
-<<<<<<< HEAD
-=======
-      - name: Install Aspire workload
-        run: dotnet workload update && dotnet workload install aspire
->>>>>>> bd5e72f8
       - name: Setup .NET dev certs
         if: ${{ matrix.os == 'ubuntu-latest' }}
         run: |
@@ -119,4 +114,4 @@
           name: nuget-packages
 
       - name: Publish to GitHub packages
-        run: dotnet nuget push ./*.nupkg --source "https://nuget.pkg.github.com/communitytoolkit/index.json" --api-key ${{ secrets.GITHUB_TOKEN }}
+        run: dotnet nuget push ./*.nupkg --source "https://nuget.pkg.github.com/communitytoolkit/index.json" --api-key ${{ secrets.GITHUB_TOKEN }}