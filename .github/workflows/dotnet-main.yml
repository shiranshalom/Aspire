--- conflicted
+++ resolved
@@ -76,8 +76,6 @@
           restore-keys: |
             ${{ runner.os }}-docker-
 
-<<<<<<< HEAD
-=======
       - name: Get NPM package root
         id: npm-root
         run: "echo path=$(npm root -g) >> $GITHUB_OUTPUT"
@@ -91,9 +89,6 @@
           restore-keys: |
             ${{ runner.os }}-npm-
 
-      - name: Install Aspire workload
-        run: dotnet workload update && dotnet workload install aspire
->>>>>>> bd580aeb
       - name: Setup .NET dev certs
         if: ${{ matrix.os == 'ubuntu-latest' }}
         run: |
@@ -252,4 +247,4 @@
           "${{ github.workspace }}/**/*.nupkg" 
           --api-key dummy 
           --source MainLatest 
-          --skip-duplicate+          --skip-duplicate
